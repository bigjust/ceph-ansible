---
- name: update apt cache
  apt: update-cache=yes

- name: restart ceph mons
  command: service ceph restart mon
<<<<<<< HEAD
  when:
    socket.rc == 0 and
    'mons' in group_names

- name: restart ceph osds
  command: service ceph restart osd
  when:
    socket.rc == 0 and
    'osds' in group_names

- name: restart ceph osds on ubuntu
  command: restart ceph-osd-all
  when:
    socket.rc == 0 and
    ansible_distribution == 'Ubuntu' and
    'osds' in group_names

- name: restart ceph mdss
  command: service ceph restart mds
  when:
    socket.rc == 0 and
    'mdss' in group_names

- name: restart ceph rgws
  command: /etc/init.d/radosgw restart
  when:
    socket.rc == 0 and
    'rgws' in group_names
=======
  when: socket.rc == 0 and mon_group_name in group_names

- name: restart ceph osds
  command: service ceph restart osd
  when: socket.rc == 0 and osd_group_name in group_names

- name: restart ceph osds on ubuntu
  command: restart ceph-osd-all
  when: socket.rc == 0 and ansible_distribution == 'Ubuntu' and osd_group_name in group_names

- name: restart ceph mdss
  command: service ceph restart mds
  when: socket.rc == 0 and mds_group_name in group_names

- name: restart ceph rgws
  command: /etc/init.d/radosgw restart
  when: socket.rc == 0 and rgw_group_name in group_names
>>>>>>> 5588ada3
<|MERGE_RESOLUTION|>--- conflicted
+++ resolved
@@ -4,51 +4,31 @@
 
 - name: restart ceph mons
   command: service ceph restart mon
-<<<<<<< HEAD
   when:
     socket.rc == 0 and
-    'mons' in group_names
+    mon_group_name in group_names
 
 - name: restart ceph osds
   command: service ceph restart osd
   when:
     socket.rc == 0 and
-    'osds' in group_names
+    osd_group_name in group_names
 
 - name: restart ceph osds on ubuntu
   command: restart ceph-osd-all
   when:
     socket.rc == 0 and
     ansible_distribution == 'Ubuntu' and
-    'osds' in group_names
+    osd_group_name in group_names
 
 - name: restart ceph mdss
   command: service ceph restart mds
   when:
     socket.rc == 0 and
-    'mdss' in group_names
+    mds_group_name in group_names
 
 - name: restart ceph rgws
   command: /etc/init.d/radosgw restart
   when:
     socket.rc == 0 and
-    'rgws' in group_names
-=======
-  when: socket.rc == 0 and mon_group_name in group_names
-
-- name: restart ceph osds
-  command: service ceph restart osd
-  when: socket.rc == 0 and osd_group_name in group_names
-
-- name: restart ceph osds on ubuntu
-  command: restart ceph-osd-all
-  when: socket.rc == 0 and ansible_distribution == 'Ubuntu' and osd_group_name in group_names
-
-- name: restart ceph mdss
-  command: service ceph restart mds
-  when: socket.rc == 0 and mds_group_name in group_names
-
-- name: restart ceph rgws
-  command: /etc/init.d/radosgw restart
-  when: socket.rc == 0 and rgw_group_name in group_names
->>>>>>> 5588ada3
+    rgw_group_name in group_names